//! Block headers

use crate::serializers;
use crate::{account, block, chain, Hash, Time};
use serde::{Deserialize, Serialize};

/// Block `Header` values contain metadata about the block and about the
/// consensus, as well as commitments to the data in the current block, the
/// previous block, and the results returned by the application.
///
/// <https://github.com/tendermint/tendermint/blob/master/docs/spec/blockchain/blockchain.md#header>
#[derive(Serialize, Deserialize, Clone, PartialEq, Debug)]
pub struct Header {
    /// Header version
    pub version: Version,

    /// Chain ID
    pub chain_id: chain::Id,

    /// Current block height
    pub height: block::Height,

    /// Current timestamp
    pub time: Time,

    /// Previous block info
    #[serde(deserialize_with = "serializers::parse_non_empty_block_id")]
    pub last_block_id: Option<block::Id>,

    /// Commit from validators from the last block
    #[serde(deserialize_with = "serializers::parse_non_empty_hash")]
    pub last_commit_hash: Option<Hash>,

    /// Merkle root of transaction hashes
    #[serde(deserialize_with = "serializers::parse_non_empty_hash")]
    pub data_hash: Option<Hash>,

    /// Validators for the current block
    pub validators_hash: Hash,

    /// Validators for the next block
    pub next_validators_hash: Hash,

    /// Consensus params for the current block
    pub consensus_hash: Hash,

    /// State after txs from the previous block
    #[serde(
<<<<<<< HEAD
        deserialize_with = "serializers::parse_hex",
        serialize_with = "serializers::serialize_hex"
=======
        serialize_with = "serializers::serialize_hex",
        deserialize_with = "serializers::parse_hex"
>>>>>>> 0eae7236
    )]
    pub app_hash: Vec<u8>,

    /// Root hash of all results from the txs from the previous block
    #[serde(deserialize_with = "serializers::parse_non_empty_hash")]
    pub last_results_hash: Option<Hash>,

    /// Hash of evidence included in the block
    #[serde(deserialize_with = "serializers::parse_non_empty_hash")]
    pub evidence_hash: Option<Hash>,

    /// Original proposer of the block
    pub proposer_address: account::Id,
}

/// `Version` contains the protocol version for the blockchain and the
/// application.
///
/// <https://github.com/tendermint/tendermint/blob/master/docs/spec/blockchain/blockchain.md#version>
#[derive(Serialize, Deserialize, Clone, PartialEq, Debug)]
pub struct Version {
    /// Block version
    #[serde(
        serialize_with = "serializers::serialize_u64",
        deserialize_with = "serializers::parse_u64"
    )]
    pub block: u64,

    /// App version
    #[serde(
        serialize_with = "serializers::serialize_u64",
        deserialize_with = "serializers::parse_u64"
    )]
    pub app: u64,
}

#[cfg(test)]
mod tests {
    use super::Header;
    use crate::test::test_serialization_roundtrip;

    #[test]
    fn serialization_roundtrip() {
        let json_data = include_str!("../../tests/support/serialization/block/header.json");
        test_serialization_roundtrip::<Header>(json_data);
    }
}<|MERGE_RESOLUTION|>--- conflicted
+++ resolved
@@ -46,13 +46,8 @@
 
     /// State after txs from the previous block
     #[serde(
-<<<<<<< HEAD
-        deserialize_with = "serializers::parse_hex",
-        serialize_with = "serializers::serialize_hex"
-=======
         serialize_with = "serializers::serialize_hex",
         deserialize_with = "serializers::parse_hex"
->>>>>>> 0eae7236
     )]
     pub app_hash: Vec<u8>,
 
