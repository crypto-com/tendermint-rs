//! Genesis data

<<<<<<< HEAD
use crate::{chain, consensus, validator, Hash, Time};
=======
use crate::{chain, consensus, serializers, Hash, Time};
>>>>>>> 8b1d3dce
use serde::{Deserialize, Serialize};

/// Genesis data
#[derive(Clone, Debug, Serialize, Deserialize)]
pub struct Genesis<AppState = serde_json::Value> {
    /// Time of genesis
    pub genesis_time: Time,

    /// Chain ID
    pub chain_id: chain::Id,

    /// Consensus parameters
    pub consensus_params: consensus::Params,

    /// Validators
    pub validators: Vec<validator::Info>,

    /// App hash
    #[serde(deserialize_with = "serializers::parse_non_empty_hash")]
    pub app_hash: Option<Hash>,

    /// App state
    pub app_state: AppState,
}<|MERGE_RESOLUTION|>--- conflicted
+++ resolved
@@ -1,10 +1,6 @@
 //! Genesis data
 
-<<<<<<< HEAD
-use crate::{chain, consensus, validator, Hash, Time};
-=======
-use crate::{chain, consensus, serializers, Hash, Time};
->>>>>>> 8b1d3dce
+use crate::{chain, consensus, serializers, validator, Hash, Time};
 use serde::{Deserialize, Serialize};
 
 /// Genesis data
