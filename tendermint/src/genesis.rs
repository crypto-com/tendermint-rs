--- conflicted
+++ resolved
@@ -23,9 +23,6 @@
     pub app_hash: Vec<u8>,
 
     /// App state
-<<<<<<< HEAD
-=======
     #[serde(default)]
->>>>>>> 0eae7236
     pub app_state: AppState,
 }