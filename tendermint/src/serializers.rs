--- conflicted
+++ resolved
@@ -1,10 +1,6 @@
 //! Serde serializers
 
-<<<<<<< HEAD
-use crate::block;
-=======
-use crate::Hash;
->>>>>>> 8b1d3dce
+use crate::{block, Hash};
 use serde::{de::Error as _, Deserialize, Deserializer, Serialize, Serializer};
 use std::str::FromStr;
 use std::time::Duration;
@@ -68,7 +64,6 @@
     format!("{}", duration.as_nanos()).serialize(serializer)
 }
 
-<<<<<<< HEAD
 /// Parse `Height` from json, `None` if value is invalid.
 pub(crate) fn parse_height_option<'de, D>(
     deserializer: D,
@@ -79,7 +74,9 @@
     Ok(String::deserialize(deserializer)?
         .parse::<block::Height>()
         .ok())
-=======
+}
+
+///
 pub(crate) fn parse_non_empty_hash<'de, D>(deserializer: D) -> Result<Option<Hash>, D::Error>
 where
     D: Deserializer<'de>,
@@ -91,5 +88,4 @@
             Hash::from_str(&s).map_err(|err| D::Error::custom(format!("{}", err)))?,
         )),
     }
->>>>>>> 8b1d3dce
 }